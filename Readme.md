--- conflicted
+++ resolved
@@ -101,10 +101,7 @@
 * [Lemon](https://lemon.cs.elte.hu): require LEMON_DIR environment variable to the path where Lemon is installed. 
 * [Gurobi](www.gurobi.com): require GUROBI_HOME environment variable to the path where Gurobi is installed. 
 * [Flex](http://flex.sourceforge.net): require FLEX_DIR or LEX_INCLUDE_DIR environment variable if the flex version is not 2.5.37. See FAQ for details. 
-<<<<<<< HEAD
-=======
 * [Zlib](http://www.zlib.net) (optional): require ZLIB_DIR environment variable to enable zlib features. If both zlib and boost are available, Gds parser supports reading/writing .gds.gz files. 
->>>>>>> b7fc08ed
 
 Users need to make sure they are properly installed and the corresponding settings are configured. 
 
